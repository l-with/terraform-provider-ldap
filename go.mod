module github.com/l-with/terraform-provider-ldap

go 1.24.0

toolchain go1.24.2

require (
	github.com/go-ldap/ldap/v3 v3.4.11
	github.com/hashicorp/terraform-plugin-docs v0.23.0
	github.com/hashicorp/terraform-plugin-log v0.9.0
	github.com/hashicorp/terraform-plugin-sdk/v2 v2.38.0
	golang.org/x/exp v0.0.0-20230626212559-97b1e661b5df
)

require (
	github.com/Azure/go-ntlmssp v0.0.0-20221128193559-754e69321358 // indirect
	github.com/BurntSushi/toml v1.2.1 // indirect
	github.com/Kunde21/markdownfmt/v3 v3.1.0 // indirect
	github.com/Masterminds/goutils v1.1.1 // indirect
	github.com/Masterminds/semver/v3 v3.2.0 // indirect
	github.com/Masterminds/sprig/v3 v3.2.3 // indirect
	github.com/ProtonMail/go-crypto v1.1.6 // indirect
	github.com/agext/levenshtein v1.2.2 // indirect
	github.com/apparentlymart/go-textseg/v15 v15.0.0 // indirect
	github.com/armon/go-radix v1.0.0 // indirect
	github.com/bgentry/speakeasy v0.1.0 // indirect
	github.com/bmatcuk/doublestar/v4 v4.9.1 // indirect
	github.com/cloudflare/circl v1.6.1 // indirect
	github.com/fatih/color v1.16.0 // indirect
	github.com/go-asn1-ber/asn1-ber v1.5.8-0.20250403174932-29230038a667 // indirect
	github.com/golang/protobuf v1.5.4 // indirect
	github.com/google/go-cmp v0.7.0 // indirect
	github.com/google/uuid v1.6.0 // indirect
	github.com/hashicorp/cli v1.1.7 // indirect
	github.com/hashicorp/errwrap v1.1.0 // indirect
	github.com/hashicorp/go-checkpoint v0.5.0 // indirect
	github.com/hashicorp/go-cleanhttp v0.5.2 // indirect
	github.com/hashicorp/go-cty v1.5.0 // indirect
	github.com/hashicorp/go-hclog v1.6.3 // indirect
	github.com/hashicorp/go-multierror v1.1.1 // indirect
	github.com/hashicorp/go-plugin v1.7.0 // indirect
	github.com/hashicorp/go-retryablehttp v0.7.7 // indirect
	github.com/hashicorp/go-uuid v1.0.3 // indirect
	github.com/hashicorp/go-version v1.7.0 // indirect
	github.com/hashicorp/hc-install v0.9.2 // indirect
	github.com/hashicorp/hcl/v2 v2.24.0 // indirect
	github.com/hashicorp/logutils v1.0.0 // indirect
	github.com/hashicorp/terraform-exec v0.23.1 // indirect
<<<<<<< HEAD
	github.com/hashicorp/terraform-json v0.27.1 // indirect
	github.com/hashicorp/terraform-plugin-go v0.29.0 // indirect
	github.com/hashicorp/terraform-registry-address v0.4.0 // indirect
=======
	github.com/hashicorp/terraform-json v0.27.0 // indirect
	github.com/hashicorp/terraform-plugin-go v0.27.0 // indirect
	github.com/hashicorp/terraform-registry-address v0.2.5 // indirect
>>>>>>> 6396d255
	github.com/hashicorp/terraform-svchost v0.1.1 // indirect
	github.com/hashicorp/yamux v0.1.2 // indirect
	github.com/huandu/xstrings v1.3.3 // indirect
	github.com/imdario/mergo v0.3.15 // indirect
	github.com/mattn/go-colorable v0.1.14 // indirect
	github.com/mattn/go-isatty v0.0.20 // indirect
	github.com/mattn/go-runewidth v0.0.9 // indirect
	github.com/mitchellh/copystructure v1.2.0 // indirect
	github.com/mitchellh/go-testing-interface v1.14.1 // indirect
	github.com/mitchellh/go-wordwrap v1.0.1 // indirect
	github.com/mitchellh/mapstructure v1.5.0 // indirect
	github.com/mitchellh/reflectwalk v1.0.2 // indirect
	github.com/oklog/run v1.1.0 // indirect
	github.com/posener/complete v1.2.3 // indirect
	github.com/shopspring/decimal v1.3.1 // indirect
	github.com/spf13/cast v1.5.0 // indirect
	github.com/vmihailenco/msgpack v4.0.4+incompatible // indirect
	github.com/vmihailenco/msgpack/v5 v5.4.1 // indirect
	github.com/vmihailenco/tagparser/v2 v2.0.0 // indirect
	github.com/yuin/goldmark v1.7.7 // indirect
	github.com/yuin/goldmark-meta v1.1.0 // indirect
	github.com/zclconf/go-cty v1.17.0 // indirect
	go.abhg.dev/goldmark/frontmatter v0.2.0 // indirect
<<<<<<< HEAD
	golang.org/x/crypto v0.42.0 // indirect
	golang.org/x/mod v0.27.0 // indirect
	golang.org/x/net v0.43.0 // indirect
	golang.org/x/sync v0.17.0 // indirect
	golang.org/x/sys v0.36.0 // indirect
=======
	golang.org/x/crypto v0.41.0 // indirect
	golang.org/x/mod v0.27.0 // indirect
	golang.org/x/net v0.43.0 // indirect
	golang.org/x/sync v0.17.0 // indirect
	golang.org/x/sys v0.35.0 // indirect
>>>>>>> 6396d255
	golang.org/x/text v0.29.0 // indirect
	golang.org/x/tools v0.36.0 // indirect
	google.golang.org/appengine v1.6.8 // indirect
	google.golang.org/genproto/googleapis/rpc v0.0.0-20250707201910-8d1bb00bc6a7 // indirect
	google.golang.org/grpc v1.75.1 // indirect
	google.golang.org/protobuf v1.36.9 // indirect
	gopkg.in/yaml.v2 v2.3.0 // indirect
	gopkg.in/yaml.v3 v3.0.1 // indirect
)<|MERGE_RESOLUTION|>--- conflicted
+++ resolved
@@ -46,15 +46,9 @@
 	github.com/hashicorp/hcl/v2 v2.24.0 // indirect
 	github.com/hashicorp/logutils v1.0.0 // indirect
 	github.com/hashicorp/terraform-exec v0.23.1 // indirect
-<<<<<<< HEAD
 	github.com/hashicorp/terraform-json v0.27.1 // indirect
 	github.com/hashicorp/terraform-plugin-go v0.29.0 // indirect
 	github.com/hashicorp/terraform-registry-address v0.4.0 // indirect
-=======
-	github.com/hashicorp/terraform-json v0.27.0 // indirect
-	github.com/hashicorp/terraform-plugin-go v0.27.0 // indirect
-	github.com/hashicorp/terraform-registry-address v0.2.5 // indirect
->>>>>>> 6396d255
 	github.com/hashicorp/terraform-svchost v0.1.1 // indirect
 	github.com/hashicorp/yamux v0.1.2 // indirect
 	github.com/huandu/xstrings v1.3.3 // indirect
@@ -78,19 +72,11 @@
 	github.com/yuin/goldmark-meta v1.1.0 // indirect
 	github.com/zclconf/go-cty v1.17.0 // indirect
 	go.abhg.dev/goldmark/frontmatter v0.2.0 // indirect
-<<<<<<< HEAD
 	golang.org/x/crypto v0.42.0 // indirect
 	golang.org/x/mod v0.27.0 // indirect
 	golang.org/x/net v0.43.0 // indirect
 	golang.org/x/sync v0.17.0 // indirect
 	golang.org/x/sys v0.36.0 // indirect
-=======
-	golang.org/x/crypto v0.41.0 // indirect
-	golang.org/x/mod v0.27.0 // indirect
-	golang.org/x/net v0.43.0 // indirect
-	golang.org/x/sync v0.17.0 // indirect
-	golang.org/x/sys v0.35.0 // indirect
->>>>>>> 6396d255
 	golang.org/x/text v0.29.0 // indirect
 	golang.org/x/tools v0.36.0 // indirect
 	google.golang.org/appengine v1.6.8 // indirect
